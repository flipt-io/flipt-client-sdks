# Flipt Client Java

[![flipt-client-java](https://img.shields.io/maven-central/v/io.flipt/flipt-client-java?label=flipt-client-java)](https://central.sonatype.com/artifact/io.flipt/flipt-client-java)

The `flipt-client-java` library contains the Java source code for the Flipt [client-side evaluation](https://www.flipt.io/docs/integration/client) client.

## Installation

### Gradle

Add the dependency in your `build.gradle`:

```groovy
dependencies {
    implementation 'io.flipt:flipt-client-java:0.x.x'
}
```

### Maven

Add the dependency in your `pom.xml`:

```xml
<dependency>
    <groupId>io.flipt</groupId>
    <artifactId>flipt-client-java</artifactId>
    <version>0.x.x</version>
</dependency>
```

## How Does It Work?

The `flipt-client-java` library is a wrapper around the [flipt-engine-ffi](https://github.com/flipt-io/flipt-client-sdks/tree/main/flipt-engine-ffi) library.

All evaluation happens within the SDK, using the shared library built from the [flipt-engine-ffi](https://github.com/flipt-io/flipt-client-sdks/tree/main/flipt-engine-ffi) library.

Because the evaluation happens within the SDK, the SDKs can be used in environments where the Flipt server is not available or reachable after the initial data is fetched.

## Data Fetching

Upon instantiation, the `flipt-client-java` library will fetch the flag state from the Flipt server and store it in memory. This means that the first time you use the SDK, it will make a request to the Flipt server.

### Polling (Default)

By default, the SDK will poll the Flipt server for new flag state at a regular interval. This interval can be configured using the `fetchMode` option when constructing a client. The default interval is 120 seconds.

### Streaming (Flipt Cloud Only)

[Flipt Cloud](https://flipt.io/cloud) users can use the `streaming` fetch method to stream flag state changes from the Flipt server to the SDK.

When in streaming mode, the SDK will connect to the Flipt server and open a persistent connection that will remain open until the client is closed. The SDK will then receive flag state changes in real-time.

### Retries

The SDK will automatically retry fetching (or initiating streaming) flag state if the client is unable to reach the Flipt server temporarily.

The SDK will retry up to 3 times with an exponential backoff interval between retries. The base delay is 1 second and the maximum delay is 30 seconds.

Retriable errors include:

- `429 Too Many Requests`
- `502 Bad Gateway`
- `503 Service Unavailable`
- `504 Gateway Timeout`
- Other potential transient network or DNS errors

## Supported Architectures

This SDK currently supports the following OSes/architectures:

- Linux x86_64
- Linux arm64
- MacOS x86_64
- MacOS arm64
- Windows x86_64

## Usage

In your Java code you can import this client and use it as so:

```java
package org.example;

import java.util.HashMap;
import java.util.Map;
import io.flipt.client.FliptEvaluationClient;
import io.flipt.client.models.*;

public class Main {
    public static void main(String[] args) {
        FliptEvaluationClient fliptClient = null;
        try {
            fliptClient = FliptEvaluationClient.builder()
                    .url("http://localhost:8080")
                    .authentication(new ClientTokenAuthentication("secret"))
                    .build();

            Map<String, String> context = new HashMap<>();
            context.put("fizz", "buzz");

            VariantEvaluationResponse response =
                    fliptClient.evaluateVariant("flag1", "entity", context);
        } catch (Exception e) {
            e.printStackTrace();
        } finally {
            // Important: always close the client to release resources
            if (fliptClient != null) {
                fliptClient.close();
            }
        }
    }
}
```

### Builder Methods

The `FliptEvaluationClient.builder()` method returns a `FliptEvaluationClient.Builder` object that allows you to configure the client with the following methods:

- `namespace`: The namespace to fetch flag state from. If not provided, the client will default to the `default` namespace.
- `url`: The URL of the upstream Flipt instance. If not provided, the client will default to `http://localhost:8080`.
- `requestTimeout`: The timeout (Duration) for requests to the upstream Flipt instance. If not provided, the client will default to no timeout. Note: this only affects polling mode. Streaming mode will have no timeout set.
- `updateInterval`: The interval (Duration) in which to fetch new flag state. If not provided, the client will default to 120 seconds.
- `authentication`: The authentication strategy to use when communicating with the upstream Flipt instance. If not provided, the client will default to no authentication. See the [Authentication](#authentication) section for more information.
- `reference`: The [reference](https://docs.flipt.io/guides/user/using-references) to use when fetching flag state. If not provided, reference will not be used.
- `fetchMode`: The fetch mode to use when fetching flag state. If not provided, the client will default to polling.
- `errorStrategy`: The error strategy to use when fetching flag state. If not provide, the client will be default to fail. See the [Error Strategies](#error-strategies) section for more information.
- `snapshot`: The initial snapshot to use when instantiating the client. See the [Snapshotting](#snapshotting) section for more information.

### Authentication

The `FliptEvaluationClient` supports the following authentication strategies:

- No Authentication (default)
- [Client Token Authentication](https://docs.flipt.io/authentication/using-tokens)
- [JWT Authentication](https://docs.flipt.io/authentication/using-jwts)

### Error Strategies

The client `errorStrategy` method supports the following error strategies:

- `fail`: The client will throw an error if the flag state cannot be fetched. This is the default behavior.
- `fallback`: The client will maintain the last known good state and use that state for evaluation in case of an error.

### Snapshotting

The client supports snapshotting of flag state as well as seeding the client with a snapshot for evaluation. This is helpful if you want to use the client in an environment where the Flipt server is not guaranteed to be available or reachable on startup.

To get the snapshot for the client, you can use the `getSnapshot` method. This returns a base64 encoded JSON string that represents the flag state for the client.

<<<<<<< HEAD
You can set the snapshot for the client using the `snapshot` builder method.
=======
You can set the snapshot for the client using the `snapshot` builder method when constructing a client.
>>>>>>> d8bebb07

**Note:** You most likely will want to also set the `errorStrategy` to `fallback` when using snapshots. This will ensure that you wont get an error if the Flipt server is not available or reachable even on the initial fetch.

You also may want to store the snapshot in a local file so that you can use it to seed the client on startup.

> [!IMPORTANT]
> If the Flipt server becomes reachable after the setting the snapshot, the client will replace the snapshot with the new flag state from the Flipt server.

## Contributing

Contributions are welcome! Please feel free to open an issue or submit a Pull Request.

## License

This project is licensed under the [MIT License](LICENSE).<|MERGE_RESOLUTION|>--- conflicted
+++ resolved
@@ -147,11 +147,7 @@
 
 To get the snapshot for the client, you can use the `getSnapshot` method. This returns a base64 encoded JSON string that represents the flag state for the client.
 
-<<<<<<< HEAD
-You can set the snapshot for the client using the `snapshot` builder method.
-=======
 You can set the snapshot for the client using the `snapshot` builder method when constructing a client.
->>>>>>> d8bebb07
 
 **Note:** You most likely will want to also set the `errorStrategy` to `fallback` when using snapshots. This will ensure that you wont get an error if the Flipt server is not available or reachable even on the initial fetch.
 
