use std::sync::atomic::{AtomicBool, Ordering};
use std::sync::Arc;
use std::time::Duration;

use futures::TryStreamExt;
use futures_util::stream::StreamExt;
use reqwest::header::{self, HeaderMap};
use reqwest::Response;
use reqwest_middleware::{ClientBuilder, ClientWithMiddleware};
use reqwest_retry::policies::ExponentialBackoff;
use reqwest_retry::RetryTransientMiddleware;
use serde::Deserialize;
use tokio::runtime::Handle;
use tokio::sync::mpsc;
use tokio_util::io::StreamReader;

use fliptevaluation::error::Error;
use fliptevaluation::models::source;

#[derive(Debug, Clone, Default, Deserialize)]
#[cfg_attr(test, derive(PartialEq))]
#[serde(rename_all = "snake_case")]
#[non_exhaustive]
pub enum Authentication {
    #[default]
    None,
    ClientToken(String),
    JwtToken(String),
}

impl Authentication {
    pub fn with_client_token(token: String) -> Self {
        Authentication::ClientToken(token)
    }

    pub fn with_jwt_token(token: String) -> Self {
        Authentication::JwtToken(token)
    }

    pub fn authenticate(&self) -> Option<String> {
        match self {
            Authentication::ClientToken(token) => {
                let header_format: String = format!("Bearer {}", token).parse().unwrap();
                Some(header_format)
            }
            Authentication::JwtToken(token) => {
                let header_format: String = format!("JWT {}", token).parse().unwrap();
                Some(header_format)
            }
            Authentication::None => None,
        }
    }
}

impl From<Authentication> for HeaderMap {
    fn from(value: Authentication) -> Self {
        let mut header_map = HeaderMap::new();
        match value.authenticate() {
            Some(val) => {
                header_map.insert(
                    header::AUTHORIZATION,
                    header::HeaderValue::from_str(&val).unwrap(),
                );

                header_map
            }
            None => header_map,
        }
    }
}

#[derive(Debug, Clone, Default, Deserialize)]
#[cfg_attr(test, derive(PartialEq))]
#[serde(rename_all = "snake_case")]
#[non_exhaustive]
pub enum FetchMode {
    #[default]
    Polling,
    Streaming,
}

#[derive(Debug, Clone, Default, Deserialize, PartialEq)]
#[serde(rename_all = "snake_case")]
#[non_exhaustive]
pub enum ErrorStrategy {
<<<<<<< HEAD
    /// The default behavior: report the error.
    #[default]
    Report,
=======
    /// The default behavior: fail fast.
    #[default]
    Fail,
>>>>>>> be31ad2c
    /// Fallback: use the previous available Snapshot state.
    Fallback,
}

#[derive(Clone)]
pub struct HTTPFetcher {
    http_client: ClientWithMiddleware,
    base_url: String,
    namespace: String,
    authentication: HeaderMap,
    etag: Option<String>,
    reference: Option<String>,
    update_interval: Duration,
    mode: FetchMode,
}

pub struct HTTPFetcherBuilder {
    base_url: String,
    namespace: String,
    authentication: HeaderMap,
    reference: Option<String>,
    update_interval: Duration,
    mode: FetchMode,
}

#[derive(Deserialize)]
struct StreamChunk {
    result: StreamResult,
}

#[derive(Deserialize)]
struct StreamResult {
    namespaces: std::collections::HashMap<String, source::Document>,
}

impl HTTPFetcherBuilder {
    pub fn new(base_url: &str, namespace: &str) -> Self {
        Self {
            base_url: base_url.to_string(),
            namespace: namespace.to_string(),
            authentication: HeaderMap::new(),
            reference: None,
            update_interval: Duration::from_secs(120),
            mode: FetchMode::default(),
        }
    }

    pub fn authentication(mut self, authentication: Authentication) -> Self {
        self.authentication = HeaderMap::from(authentication);
        self
    }

    pub fn reference(mut self, reference: &str) -> Self {
        self.reference = Some(reference.to_string());
        self
    }

    pub fn update_interval(mut self, update_interval: Duration) -> Self {
        self.update_interval = update_interval;
        self
    }

    pub fn mode(mut self, mode: FetchMode) -> Self {
        self.mode = mode;
        self
    }

    pub fn build(self) -> HTTPFetcher {
        let retry_policy = ExponentialBackoff::builder().build_with_max_retries(3);
        HTTPFetcher {
            base_url: self.base_url,
            namespace: self.namespace,
            http_client: ClientBuilder::new(reqwest::Client::new())
                .with(RetryTransientMiddleware::new_with_policy(retry_policy))
                .build(),
            authentication: self.authentication,
            etag: None,
            reference: self.reference,
            update_interval: self.update_interval,
            mode: self.mode,
        }
    }
}

type FetchResult = Result<source::Document, Error>;

impl HTTPFetcher {
    /// Start the fetcher and return a channel to receive updates on the snapshot changes
    pub fn start(&mut self, stop_signal: Arc<AtomicBool>) -> mpsc::Receiver<FetchResult> {
        let (tx, rx) = mpsc::channel(100);

        let mut fetcher = self.clone();

        tokio::spawn(async move {
            while !stop_signal.load(Ordering::Relaxed) {
                match fetcher.mode {
                    FetchMode::Polling => {
                        if fetcher.handle_polling(&tx).await.is_err() {
                            // TODO: log error
                            break;
                        }
                        tokio::time::sleep(fetcher.update_interval).await;
                    }
                    FetchMode::Streaming => {
                        if fetcher.handle_streaming(&tx).await.is_err() {
                            // TODO: log error
                            break;
                        }
                    }
                }
            }
            // The channel will be closed when tx is dropped at the end of this function
        });

        rx
    }

    pub fn initial_fetch(&mut self) -> FetchResult {
        match Handle::try_current() {
            Ok(handle) => {
                // We're already in a Tokio runtime, use the existing one
                handle.block_on(self.initial_fetch_async())
            }
            Err(_) => {
                // No runtime exists, create a new one
                let runtime = tokio::runtime::Runtime::new()
                    .map_err(|e| Error::Server(format!("failed to create runtime: {}", e)))?;
                runtime.block_on(self.initial_fetch_async())
            }
        }
    }

    fn build_headers(&self) -> HeaderMap {
        let mut headers = HeaderMap::new();
        headers.insert(
            reqwest::header::ACCEPT,
            reqwest::header::HeaderValue::from_static("application/json"),
        );

        headers.insert(
            "X-Flipt-Accept-Server-Version",
            reqwest::header::HeaderValue::from_static("1.47.0"),
        );

        if let Some(etag) = &self.etag {
            headers.insert(
                reqwest::header::IF_NONE_MATCH,
                reqwest::header::HeaderValue::from_str(etag).unwrap(),
            );
        }

        for (key, value) in self.authentication.iter() {
            headers.insert(key, value.clone());
        }

        headers
    }

    async fn fetch(&mut self) -> Result<Option<Response>, Error> {
        let url = match &self.reference {
            Some(reference) => {
                format!(
                    "{}/internal/v1/evaluation/snapshot/namespace/{}?reference={}",
                    self.base_url, self.namespace, reference
                )
            }
            None => {
                format!(
                    "{}/internal/v1/evaluation/snapshot/namespace/{}",
                    self.base_url, self.namespace
                )
            }
        };

        match self
            .http_client
            .get(url)
            .headers(self.build_headers())
            .send()
            .await
        {
            Ok(response) => match response.error_for_status() {
                Ok(response) => match response.status() {
                    reqwest::StatusCode::NOT_MODIFIED => Ok(None),
                    reqwest::StatusCode::OK => {
                        if let Some(etag) = response.headers().get(reqwest::header::ETAG) {
                            self.etag = Some(etag.to_str().unwrap().to_string());
                        }

                        Ok(Some(response))
                    }
                    _ => {
                        self.etag = None;
                        Err(Error::Server(format!(
                            "unexpected http response: {}",
                            response.status()
                        )))
                    }
                },
                Err(e) => {
                    self.etag = None;
                    Err(Error::Server(format!("response: {}", e)))
                }
            },
            Err(e) => {
                self.etag = None;
                Err(Error::Server(format!("failed to make request: {}", e)))
            }
        }
    }

    async fn fetch_stream(&mut self) -> Result<Option<Response>, Error> {
        let url = format!(
            "{}/internal/v1/evaluation/snapshots?[]namespaces={}",
            self.base_url, self.namespace
        );

        self.http_client
            .get(url)
            .headers(self.build_headers())
            .send()
            .await
            .map_err(|e| Error::Server(format!("failed to make request: {}", e)))?
            .error_for_status()
            .map_err(|e| Error::Server(format!("response: {}", e)))
            .map(Some)
    }

    async fn handle_polling(
        &mut self,
        sender: &mpsc::Sender<Result<source::Document, Error>>,
    ) -> Result<(), Error> {
        let result = match self.fetch().await {
            Ok(Some(resp)) => match resp.json::<source::Document>().await {
                Ok(doc) => Ok(doc),
                Err(e) => Err(Error::InvalidJSON(format!(
                    "failed to parse response body: {}",
                    e
                ))),
            },
            Ok(None) => return Ok(()),
            Err(e) => Err(e),
        };

        sender
            .send(result)
            .await
            .map_err(|_| Error::Server("failed to send result".into()))
    }

    async fn handle_streaming(
        &mut self,
        sender: &mpsc::Sender<Result<source::Document, Error>>,
    ) -> Result<(), Error> {
        let stream_result = self.fetch_stream().await;

        match stream_result {
            Ok(Some(resp)) => {
                let reader = StreamReader::new(
                    resp.bytes_stream()
                        .map_err(|err| std::io::Error::new(std::io::ErrorKind::Other, err)),
                );
                let codec = tokio_util::codec::LinesCodec::new();
                let frame_reader = tokio_util::codec::FramedRead::new(reader, codec);

                let mut stream = frame_reader
                    .into_stream()
                    .map(|frame| match frame {
                        Ok(frame) => match serde_json::from_str::<StreamChunk>(&frame) {
                            Ok(result) => Ok(result),
                            Err(e) => Err(Error::InvalidJSON(format!(
                                "failed to parse response body: {}",
                                e
                            ))),
                        },
                        Err(e) => Err(Error::Server(format!("failed to read stream chunk: {}", e))),
                    })
                    .map(|result| match result {
                        Ok(result) => match result.result.namespaces.into_iter().next() {
                            Some((_, doc)) => Ok(doc),
                            None => {
                                let err = Error::Server("no data received from server".into());
                                Err(err)
                            }
                        },
                        Err(err) => Err(err),
                    });

                while let Some(value) = stream.next().await {
                    match sender.send(value).await {
                        Ok(_) => continue,
                        Err(e) => {
                            return Err(Error::Server(format!(
                                "failed to send result to engine {}",
                                e
                            )))
                        }
                    }
                }

                Ok(())
            }
            Ok(None) => Ok(()),
            Err(e) => sender
                .send(Err(e.clone()))
                .await
                .map_err(|_| Error::Server("failed to send error".into())),
        }
    }

    async fn initial_fetch_async(&mut self) -> FetchResult {
        let response = self.fetch().await?;

        match response {
            Some(resp) => {
                let document = resp.json::<source::Document>().await.map_err(|e| {
                    Error::InvalidJSON(format!("failed to parse response body: {}", e))
                })?;
                Ok(document)
            }
            None => Err(Error::Server("no data received from server".into())),
        }
    }
}

#[cfg(test)]
mod tests {
    use futures::FutureExt;
    use mockito::Server;

    use crate::http::Authentication;
    use crate::http::FetchMode;
    use crate::http::HTTPFetcherBuilder;
    use tokio::sync::mpsc;

    #[tokio::test]
    async fn test_http_fetch() {
        let mut server = Server::new_async().await;
        let mock = server
            .mock("GET", "/internal/v1/evaluation/snapshot/namespace/default")
            .with_status(200)
            .with_header("content-type", "application/json")
            .with_header("etag", "etag")
            .with_body(r#"{"namespace": {"key": "default"}, "flags":[]}"#)
            .create_async()
            .await;

        let url = server.url();
        let mut fetcher = HTTPFetcherBuilder::new(&url, "default")
            .authentication(Authentication::None)
            .build();

        let result = fetcher.fetch().await;

        assert!(result.is_ok());
        mock.assert();

        assert_eq!(fetcher.etag, Some("etag".to_string()));
    }

    #[tokio::test]
    async fn test_http_fetch_with_reference() {
        let mut server = Server::new_async().await;
        let mock = server
            .mock(
                "GET",
                "/internal/v1/evaluation/snapshot/namespace/default?reference=123",
            )
            .with_status(200)
            .with_header("content-type", "application/json")
            .with_header("etag", "etag")
            .with_body(r#"{"namespace": {"key": "default"}, "flags":[]}"#)
            .create_async()
            .await;

        let url = server.url();
        let mut fetcher = HTTPFetcherBuilder::new(&url, "default")
            .reference("123")
            .build();

        let result = fetcher.fetch().await;

        assert!(result.is_ok());
        mock.assert();

        assert_eq!(fetcher.etag, Some("etag".to_string()));
    }

    #[tokio::test]
    async fn test_http_fetch_not_modified() {
        let mut server = mockito::Server::new_async().await;
        let mock = server
            .mock("GET", "/internal/v1/evaluation/snapshot/namespace/default")
            .match_header("if-none-match", "etag")
            .with_status(304)
            .create_async()
            .await;

        let url = server.url();
        let mut fetcher = HTTPFetcherBuilder::new(&url, "default")
            .authentication(Authentication::None)
            .build();

        fetcher.etag = Some("etag".to_string());

        let result = fetcher.fetch().await;

        assert!(result.is_ok());
        assert!(result.unwrap().is_none());

        mock.assert();
    }

    #[tokio::test]
    async fn test_http_fetch_error() {
        let mut server = mockito::Server::new_async().await;
        let mock = server
            .mock("GET", "/internal/v1/evaluation/snapshot/namespace/default")
            .with_status(500)
            .expect_at_most(4)
            .create_async()
            .await;

        let url = server.url();
        let mut fetcher = HTTPFetcherBuilder::new(&url, "default")
            .authentication(Authentication::None)
            .build();

        let result = fetcher.fetch().await;

        assert!(result.is_err());
        assert_eq!(fetcher.etag, None);
        mock.assert();
    }

    #[tokio::test]
    async fn test_http_fetch_token_auth() {
        let mut server = mockito::Server::new_async().await;
        let mock = server
            .mock("GET", "/internal/v1/evaluation/snapshot/namespace/default")
            .match_header("authorization", "Bearer foo")
            .with_status(200)
            .with_header("content-type", "application/json")
            .with_body(r#"{"namespace": {"key": "default"}, "flags":[]}"#)
            .create_async()
            .await;

        let url = server.url();
        let mut fetcher = HTTPFetcherBuilder::new(&url, "default")
            .authentication(Authentication::ClientToken("foo".to_string()))
            .build();

        let result = fetcher.fetch().await;

        assert!(result.is_ok());
        mock.assert();
    }

    #[tokio::test]
    async fn test_http_fetch_jwt_auth() {
        let mut server = mockito::Server::new_async().await;
        let mock = server
            .mock("GET", "/internal/v1/evaluation/snapshot/namespace/default")
            .match_header("authorization", "JWT foo")
            .with_status(200)
            .with_header("content-type", "application/json")
            .with_body(r#"{"namespace": {"key": "default"}, "flags":[]}"#)
            .create_async()
            .await;

        let url = server.url();
        let mut fetcher = HTTPFetcherBuilder::new(&url, "default")
            .authentication(Authentication::JwtToken("foo".to_string()))
            .build();

        let result = fetcher.fetch().await;

        assert!(result.is_ok());
        mock.assert();
    }

    #[tokio::test]
    async fn test_http_fetch_jwt_auth_failure() {
        let mut server = mockito::Server::new_async().await;
        let mock = server
            .mock("GET", "/internal/v1/evaluation/snapshot/namespace/default")
            .match_header("authorization", "JWT foo")
            .with_status(401)
            .with_header("content-type", "application/json")
            .with_body(r#"{"code":16,"message":"request was not authenticated","details":[]}"#)
            .create_async()
            .await;

        let url = server.url();
        let mut fetcher = HTTPFetcherBuilder::new(&url, "default")
            .authentication(Authentication::JwtToken("foo".to_string()))
            .build();

        let result = fetcher.fetch().await;

        assert!(result.is_err());
        mock.assert();
    }

    #[tokio::test]
    async fn test_http_fetch_stream() {
        let mut server = Server::new_async().await;
        let mock = server
            .mock("GET", "/internal/v1/evaluation/snapshots?[]namespaces=default")
            .with_status(200)
            .with_header(
                "content-type",
                "application/json",
            )
            .with_chunked_body(|w| {
                w.write_all(b"{\"result\":{ \"namespaces\":{\"default\":{\"namespace\": {\"key\": \"default\"}, \"flags\":[]}}}}\n")?;
                w.write_all(
                    b"{\"result\":{ \"namespaces\":{\"default\":{\"namespace\": {\"key\": \"default\"}, \"flags\":[{\"key\": \"new_flag\", \"name\": \"new flag\", \"enabled\": false}]}}}}\n",
                )?;
                w.write_all(b"{\n")?;
                Ok(())
            })
            .create_async()
            .await;

        let url = server.url();
        let mut fetcher = HTTPFetcherBuilder::new(&url, "default")
            .authentication(Authentication::None)
            .mode(FetchMode::Streaming)
            .build();

        let (tx, mut rx) = mpsc::channel(4);
        let result = fetcher.handle_streaming(&tx).await;
        assert!(result.is_ok());
        mock.assert();
        assert!(rx.len() == 3);
        // check first result
        let result = rx
            .recv()
            .map(|r| r.expect("valid record").expect("valid doc"))
            .await;
        assert_eq!("default", result.namespace.key);
        assert_eq!(0, result.flags.len());
        // check second result
        let result = rx
            .recv()
            .map(|r| r.expect("valid record").expect("valid doc"))
            .await;
        assert_eq!("default", result.namespace.key);
        assert_eq!(1, result.flags.len());
        // check third result
        let result = rx.recv().map(|r| r.expect("valid record")).await;
        assert!(result.is_err())
    }

    #[test]
    fn test_initial_fetch() {
        let mut server = Server::new();
        let mock = server
            .mock("GET", "/internal/v1/evaluation/snapshot/namespace/default")
            .with_status(200)
            .with_header("content-type", "application/json")
            .with_body(r#"{"namespace": {"key": "default"}, "flags":[]}"#)
            .create();

        let url = server.url();
        let mut fetcher = HTTPFetcherBuilder::new(&url, "default")
            .authentication(Authentication::None)
            .build();

        let result = fetcher.initial_fetch();

        assert!(result.is_ok());
        mock.assert();
    }

    #[test]
    fn test_deserialize_no_auth() {
        let json = r#""#;

        let unwrapped_string: Authentication = serde_json::from_str(json).unwrap_or_default();

        assert_eq!(unwrapped_string, Authentication::None);
    }

    #[test]
    fn test_deserialize_client_token() {
        let json = r#"{"client_token":"secret"}"#;

        let unwrapped_string: Authentication = serde_json::from_str(json).unwrap_or_default();

        assert_eq!(
            unwrapped_string,
            Authentication::ClientToken("secret".into())
        );
    }

    #[test]
    fn test_deserialize_jwt_token() {
        let json = r#"{"jwt_token":"secret"}"#;

        let unwrapped_string: Authentication = serde_json::from_str(json).unwrap_or_default();

        assert_eq!(unwrapped_string, Authentication::JwtToken("secret".into()));
    }
}<|MERGE_RESOLUTION|>--- conflicted
+++ resolved
@@ -83,15 +83,9 @@
 #[serde(rename_all = "snake_case")]
 #[non_exhaustive]
 pub enum ErrorStrategy {
-<<<<<<< HEAD
-    /// The default behavior: report the error.
-    #[default]
-    Report,
-=======
     /// The default behavior: fail fast.
     #[default]
     Fail,
->>>>>>> be31ad2c
     /// Fallback: use the previous available Snapshot state.
     Fallback,
 }
