--- conflicted
+++ resolved
@@ -97,11 +97,7 @@
             update_interval: Some(120),
             reference: None,
             fetch_mode: Some(FetchMode::default()),
-<<<<<<< HEAD
-            error_strategy: Some(ErrorStrategy::Report),
-=======
             error_strategy: Some(ErrorStrategy::Fail),
->>>>>>> be31ad2c
         }
     }
 }
@@ -148,11 +144,7 @@
                         evaluator_clone.lock().unwrap().replace_snapshot(snap);
                     }
                     Err(err) => {
-<<<<<<< HEAD
-                        if error_strategy == ErrorStrategy::Report {
-=======
                         if error_strategy == ErrorStrategy::Fail {
->>>>>>> be31ad2c
                             evaluator_clone.lock().unwrap().replace_snapshot(Err(err));
                         }
                     }
