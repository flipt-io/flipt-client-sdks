--- conflicted
+++ resolved
@@ -1,10 +1,6 @@
 [package]
 name = "flipt-engine-ffi"
-<<<<<<< HEAD
-version = "0.1.7"
-=======
 version = "0.1.8"
->>>>>>> 24104f9c
 edition = "2021"
 authors = ["Flipt Devs <dev@flipt.io>"]
 license = "MIT"
