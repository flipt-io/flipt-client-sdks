{
<<<<<<< HEAD
  "flipt-engine-ffi": "0.2.4",
=======
  "flipt-engine-ffi": "0.2.5",
>>>>>>> be31ad2c
  "flipt-engine-wasm": "0.2.2"
}<|MERGE_RESOLUTION|>--- conflicted
+++ resolved
@@ -1,8 +1,4 @@
 {
-<<<<<<< HEAD
-  "flipt-engine-ffi": "0.2.4",
-=======
   "flipt-engine-ffi": "0.2.5",
->>>>>>> be31ad2c
   "flipt-engine-wasm": "0.2.2"
 }