using System.Text.Json;
using System.Text.Json.Serialization;

namespace FliptClient.Models
{
    public class ClientOptions
    {
        [JsonPropertyName("url")]
        public string Url { get; set; } = "http://localhost:8080";

        [JsonIgnore(Condition = JsonIgnoreCondition.WhenWritingDefault)]
        [JsonPropertyName("update_interval")]
        public int UpdateInterval { get; set; } = 120;

        [JsonPropertyName("authentication")]
        public Authentication Authentication { get; set; }

        [JsonIgnore(Condition = JsonIgnoreCondition.WhenWritingDefault)]
        [JsonPropertyName("reference")]
        public string Reference { get; set; }

        [JsonIgnore(Condition = JsonIgnoreCondition.WhenWritingDefault)]
        [JsonPropertyName("fetch_mode")]
        public FetchMode FetchMode { get; set; } = FetchMode.Polling;

        [JsonIgnore(Condition = JsonIgnoreCondition.WhenWritingDefault)]
        [JsonPropertyName("error_strategy")]
<<<<<<< HEAD
        public ErrorStrategy ErrorStrategy { get; set; } = ErrorStrategy.Report;
=======
        public ErrorStrategy ErrorStrategy { get; set; } = ErrorStrategy.Fail;
>>>>>>> be31ad2c
    }

    [JsonConverter(typeof(JsonStringEnumConverter))]
    public enum ErrorStrategy
    {
<<<<<<< HEAD
        [JsonPropertyName("report")]
        Report,
=======
        [JsonPropertyName("fail")]
        Fail,
>>>>>>> be31ad2c
        [JsonPropertyName("fallback")]
        Fallback,
    }

    [JsonConverter(typeof(JsonStringEnumConverter))]
    public enum FetchMode
    {
        [JsonPropertyName("polling")]
        Polling,
        [JsonPropertyName("streaming")]
        Streaming,
    }

    public class Authentication
    {
        [JsonIgnore(Condition = JsonIgnoreCondition.WhenWritingDefault)]
        [JsonPropertyName("client_token")]
        public string ClientToken { get; set; }

        [JsonIgnore(Condition = JsonIgnoreCondition.WhenWritingDefault)]
        [JsonPropertyName("jwt_token")]
        public string JwtToken { get; set; }
    }
}<|MERGE_RESOLUTION|>--- conflicted
+++ resolved
@@ -25,23 +25,14 @@
 
         [JsonIgnore(Condition = JsonIgnoreCondition.WhenWritingDefault)]
         [JsonPropertyName("error_strategy")]
-<<<<<<< HEAD
-        public ErrorStrategy ErrorStrategy { get; set; } = ErrorStrategy.Report;
-=======
         public ErrorStrategy ErrorStrategy { get; set; } = ErrorStrategy.Fail;
->>>>>>> be31ad2c
     }
 
     [JsonConverter(typeof(JsonStringEnumConverter))]
     public enum ErrorStrategy
     {
-<<<<<<< HEAD
-        [JsonPropertyName("report")]
-        Report,
-=======
         [JsonPropertyName("fail")]
         Fail,
->>>>>>> be31ad2c
         [JsonPropertyName("fallback")]
         Fallback,
     }
