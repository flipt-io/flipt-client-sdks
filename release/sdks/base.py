--- conflicted
+++ resolved
@@ -28,11 +28,7 @@
                 subprocess.run(["git", "commit", "-s", "-a", "--allow-empty", "-m", f"Release {tag}"], check=True, cwd=self.path)
                 subprocess.run(
                     ["gh", "pr", "create", "-R", "flipt-io/flipt-client-sdks", "--title", f"\"Release {tag}\"", "--body", f"\"Release {tag}\""],
-<<<<<<< HEAD
-                    check=True, cwd=self.path, capture_output=True, text=True
-=======
                     cwd=self.path
->>>>>>> adc6cb4d
                 )
 
         except subprocess.CalledProcessError as e:
