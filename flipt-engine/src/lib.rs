--- conflicted
+++ resolved
@@ -181,15 +181,10 @@
         .to_owned()
         .unwrap_or("http://localhost:8080".into());
 
-<<<<<<< HEAD
     let auth_token = engine_opts.auth_token.to_owned();
 
-    let parser = Box::new(parser::HTTPParser::new(&http_url, auth_token.as_deref()));
-    let evaluator = evaluator::Evaluator::new(namespaces_vec, parser);
-=======
-    let parser = parser::HTTPParser::new(&http_url);
+    let parser = parser::HTTPParser::new(&http_url, auth_token.as_deref());
     let evaluator = evaluator::Evaluator::new_snapshot_evaluator(namespaces_vec, parser);
->>>>>>> a3438c95
 
     Box::into_raw(Box::new(Engine::new(evaluator.unwrap(), engine_opts))) as *mut c_void
 }
